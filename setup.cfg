--- conflicted
+++ resolved
@@ -1,11 +1,7 @@
 [metadata]
 license_file = LICENSE
 name = btpytools
-<<<<<<< HEAD
-version = 0.1.4
-=======
 version = 0.1.5
->>>>>>> 9778a01f
 author = Rob Campbell
 author_email = rob.campbell@ucl.ac.uk
 description = Helper functions for BakingTray and StitchIt
